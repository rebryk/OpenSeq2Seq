# Copyright (c) 2018 NVIDIA Corporation
from __future__ import absolute_import, division, print_function
from __future__ import unicode_literals

import os
import six
import librosa
import numpy as np
import tensorflow as tf
import pandas as pd

from six import string_types

from open_seq2seq.data.data_layer import DataLayer
from open_seq2seq.data.utils import load_pre_existing_vocabulary
from .speech_utils import get_speech_features_from_file,\
                          inverse_mel, normalize, denormalize

class Text2SpeechDataLayer(DataLayer):
  """Text-to-speech data layer class
  """

  @staticmethod
  def get_required_params():
    return dict(
        DataLayer.get_required_params(), **{
            'dataset_location': str,
            'dataset': ['LJ', 'MAILABS'],
            'num_audio_features': None,
            'output_type': ['magnitude', 'mel', 'both'],
            'vocab_file': str,
            'dataset_files': list,
            'feature_normalize': bool,
        }
    )

  @staticmethod
  def get_optional_params():
    return dict(
        DataLayer.get_optional_params(), **{
            'pad_to': int,
            'mag_power': int,
            'pad_EOS': bool,
            'pad_value': float,
            'feature_normalize_mean': float,
            'feature_normalize_std': float,
            'trim': bool,
            'data_min': None,
            'duration_min': int,
            'duration_max': int,
            'mel_type': ['slaney', 'htk'],
            "exp_mag": bool,
            'style_input': [None, 'wav'],
            'n_samples_train': int,
            'n_samples_eval': int,
            'n_fft': int
        }
    )

  def __init__(self, params, model, num_workers=None, worker_id=None):
    """Text-to-speech data layer constructor.

    See parent class for arguments description.

    Config parameters:

    * **dataset** (str) --- The dataset to use. Currently 'LJ' for the LJSpeech
      1.1 dataset is supported.
    * **num_audio_features** (int) --- number of audio features to extract.
    * **output_type** (str) --- could be either "magnitude", or "mel".
    * **vocab_file** (str) --- path to vocabulary file.
    * **dataset_files** (list) --- list with paths to all dataset .csv files.
      File is assumed to be separated by "|".
    * **dataset_location** (string) --- string with path to directory where wavs
      are stored.
    * **feature_normalize** (bool) --- whether to normlize the data with a
      preset mean and std
    * **feature_normalize_mean** (bool) --- used for feature normalize.
      Defaults to 0.
    * **feature_normalize_std** (bool) --- used for feature normalize.
      Defaults to 1.
    * **mag_power** (int) --- the power to which the magnitude spectrogram is
      scaled to. Defaults to 1.
      1 for energy spectrogram
      2 for power spectrogram
      Defaults to 2.
    * **pad_EOS** (bool) --- whether to apply EOS tokens to both the text and
      the speech signal. Will pad at least 1 token regardless of pad_to value.
      Defaults to True.
    * **pad_value** (float) --- The value we pad the spectrogram with. Defaults
      to np.log(data_min).
    * **pad_to** (int) --- we pad such that the resulting datapoint is a
      multiple of pad_to.
      Defaults to 8.
    * **trim** (bool) --- Whether to trim silence via librosa or not. Defaults
      to False.
    * **data_min** (float) --- min clip value prior to taking the log. Defaults
      to 1e-5. Please change to 1e-2 if using htk mels.
    * **duration_min** (int) --- Minimum duration in steps for speech signal.
      All signals less than this will be cut from the training set. Defaults to
      0.
    * **duration_max** (int) --- Maximum duration in steps for speech signal.
      All signals greater than this will be cut from the training set. Defaults 
      to 4000.
    * **mel_type** (str) --- One of ['slaney', 'htk']. Decides which algorithm to
      use to compute mel specs.
      Defaults to htk.
    * **style_input** (str) --- Can be either None or "wav". Must be set to "wav"
      for GST. Defaults to None.

    """
    super(Text2SpeechDataLayer, self).__init__(
        params,
        model,
        num_workers,
        worker_id
    )

    self._cache = {}

    names = ['wav_filename', 'raw_transcript', 'transcript']
    sep = '\x7c'
    header = None

    if self.params["dataset"] == "LJ":
      self._sampling_rate = 22050
      self._n_fft = self.params.get("n_fft", 1024)
    elif self.params["dataset"] == "MAILABS":
      self._sampling_rate = 16000
      self._n_fft = 800

    # Character level vocab
    self.params['char2idx'] = load_pre_existing_vocabulary(
        self.params['vocab_file'],
        min_idx=3,
        read_chars=True,
    )
    # Add the pad, start, and end chars
    self.params['char2idx']['<p>'] = 0
    self.params['char2idx']['<s>'] = 1
    self.params['char2idx']['</s>'] = 2
    self.params['idx2char'] = {i: w for w, i in self.params['char2idx'].items()}
    self.params['src_vocab_size'] = len(self.params['char2idx'])

    n_feats = self.params['num_audio_features']
    if "both" in self.params["output_type"]:
      self._both = True
      if self.params["feature_normalize"]:
        raise ValueError(
            "feature normalize is not currently enabled for both mode"
        )
      if not isinstance(n_feats, dict):
        raise ValueError(
            "num_audio_features must be a dictionary for both mode"
        )
      else:
        if ("mel" not in n_feats and
            "magnitude" not in n_feats):
          raise ValueError(
            "num_audio_features must contain mel and magnitude keys"
          )
        elif (not isinstance(n_feats["mel"], int) or
              not isinstance(n_feats["magnitude"], int)):
            raise ValueError(
                "num_audio_features must be a int"
            )
      n_mels = n_feats['mel']
      data_min = self.params.get("data_min", None)
      if data_min is not None:
        if not isinstance(data_min, dict):
          raise ValueError(
              "data_min must be a dictionary for both mode"
          )
        else:
          if "mel" not in data_min and "magnitude" not in data_min:
            raise ValueError(
              "data_min must contain mel and magnitude keys"
            )
          elif (not isinstance(data_min["mel"], float) or 
                not isinstance(data_min["magnitude"], float)):
            raise ValueError(
                "data_min must be a float"
            )
      self._exp_mag = self.params.get("exp_mag", True)
    else:
      if not isinstance(n_feats, int):
        raise ValueError(
            "num_audio_features must be a float for mel or magnitude mode"
        )
      if not isinstance(self.params.get("data_min",1.0), float):
        raise ValueError(
            "data_min must be a float for mel or magnitude mode"
        )
      self._both = False
      self._exp_mag = False
      n_mels = n_feats

    self._mel = "mel" in self.params["output_type"]

    if self._mel or self._both:
      htk = True
      norm = None
      if self.params.get('mel_type', 'htk') == 'slaney':
        htk = False
        norm = 1
      self._mel_basis = librosa.filters.mel(
          sr=self._sampling_rate,
          n_fft=self._n_fft,
          n_mels=n_mels,
          htk=htk,
          norm=norm
      )
    else:
      self._mel_basis = None

    if self.params["interactive"]:
      return

    # Load csv files
    self._files = None
    for csvs in params['dataset_files']:
      files = pd.read_csv(
          csvs,
          encoding='utf-8',
          sep=sep,
          header=header,
          names=names,
          quoting=3
      )
      if self._files is None:
        self._files = files
      else:
        self._files = self._files.append(files)

    if self.params['mode'] == 'train' and 'n_samples_train' in self.params:
      indices = self._files['transcript'].str.len().sort_values().index
      self._files = self._files.reindex(indices)

      n_samples = self.params.get('n_samples_train')
      print('Using just the {} shortest samples'.format(n_samples))
      self._files = self._files.iloc[:n_samples]

    if self.params['mode'] == 'eval':
      indices = self._files['transcript'].str.len().sort_values().index
      self._files = self._files.reindex(indices)

      if 'n_samples_eval' in self.params:
        n_samples = self.params['n_samples_eval']
        self._files = self._files.iloc[:n_samples]

    if (self.params['mode'] != 'infer'
        or self.params.get("style_input", None) == "wav"):
      cols = ['wav_filename', 'transcript']
    else:
      cols = 'transcript'

    all_files = self._files.loc[:, cols].values
    self._files = self.split_data(all_files)

    self._size = self.get_size_in_samples()
    self._dataset = None
    self._iterator = None
    self._input_tensors = None

  def split_data(self, data):
    if self.params['mode'] != 'train' and self._num_workers is not None:
      size = len(data)
      start = size // self._num_workers * self._worker_id
      if self._worker_id == self._num_workers - 1:
        end = size
      else:
        end = size // self._num_workers * (self._worker_id + 1)
      return data[start:end]
    return data

  @property
  def iterator(self):
    return self._iterator

  def build_graph(self):
<<<<<<< HEAD
    """Builds data reading graph."""

    with tf.device('/cpu:0'):
        self._dataset = tf.data.Dataset.from_tensor_slices(self._files)
        if self.params['shuffle']:
          self._dataset = self._dataset.shuffle(self._size)
        self._dataset = self._dataset.repeat()

        if self._both:
          num_audio_features = self.params['num_audio_features']['mel']
          num_audio_features += self.params['num_audio_features']['magnitude']
        else:
          num_audio_features = self.params['num_audio_features']

        if (self.params['mode'] != 'infer'
            or self.params.get("style_input", None) == "wav"):
          self._dataset = self._dataset.map(
              lambda line: tf.py_func(
                  self._parse_audio_transcript_element,
                  [line],
                  [tf.int32, tf.int32, self.params['dtype'], self.params['dtype'],\
                   tf.int32],
                  stateful=False,
              ),
              num_parallel_calls=8,
          )
          if (self.params.get("duration_max", None) or
              self.params.get("duration_max", None)):
            self._dataset = self._dataset.filter(
                lambda txt, txt_len, spec, stop, spec_len:
                    tf.logical_and(
                        tf.less_equal(
                            spec_len,
                            self.params.get("duration_max", 4000)
                        ),
                        tf.greater_equal(
                            spec_len,
                            self.params.get("duration_min", 0)
                        )
                    )
            )
          if self._both:
            default_pad_value = 0.
          else:
            default_pad_value = np.log(self.params.get("data_min", 1e-5))
          pad_value = self.params.get("pad_value", default_pad_value)
          if self.params["feature_normalize"]:
            pad_value = self._normalize(pad_value)
          self._dataset = self._dataset.padded_batch(
              self.params['batch_size'],
              padded_shapes=(
                  [None], 1, [None, num_audio_features], [None], 1
              ),
              padding_values=(
                  0, 0, tf.cast(pad_value, dtype=self.params['dtype']),
                  tf.cast(1., dtype=self.params['dtype']), 0
              )
          )
        else:
          self._dataset = self._dataset.map(
              lambda line: tf.py_func(
                  self._parse_transcript_element,
                  [line],
                  [tf.int32, tf.int32],
                  stateful=False,
              ),
              num_parallel_calls=8,
          )
          self._dataset = self._dataset.padded_batch(
              self.params['batch_size'], padded_shapes=([None], 1)
          )

        self._iterator = self._dataset.prefetch(tf.contrib.data.AUTOTUNE)\
                                      .make_initializable_iterator()

        if (self.params['mode'] != 'infer'
            or self.params.get("style_input", None) == "wav"):
          text, text_length, spec, stop_token_target, spec_length = self._iterator\
                                                                        .get_next()
          # need to explicitly set batch size dimension
          # (it is employed in the model)
          spec.set_shape(
              [self.params['batch_size'], None, num_audio_features]
          )
          stop_token_target.set_shape([self.params['batch_size'], None])
          spec_length = tf.reshape(spec_length, [self.params['batch_size']])
        else:
          text, text_length = self._iterator.get_next()
        text.set_shape([self.params['batch_size'], None])
        text_length = tf.reshape(text_length, [self.params['batch_size']])

        self._input_tensors = {}
        self._input_tensors["source_tensors"] = [text, text_length]
        if self.params.get("style_input", None) == "wav":
          # mag - not supported currently
          if not self._mel and not self._both:
            raise ValueError(
                "GST is currently only supported on mel and both output modes.")
          # mel
          mel_spec = spec
          if self._both:
            mel_spec, _ = tf.split(
                mel_spec,
                [self.params['num_audio_features']['mel'],
                 self.params['num_audio_features']['magnitude']],
                axis=2
            )
          self._input_tensors["source_tensors"].extend([mel_spec, spec_length])
          # both
        if self.params['mode'] != 'infer':
          self._input_tensors['target_tensors'] = [
              spec, stop_token_target, spec_length
          ]
=======
    with tf.device('/cpu:0'):
      """Builds data reading graph."""
      self._dataset = tf.data.Dataset.from_tensor_slices(self._files)
      if self.params['shuffle']:
        self._dataset = self._dataset.shuffle(self._size)
      self._dataset = self._dataset.repeat()

      if self._both:
        num_audio_features = self.params['num_audio_features']['mel']
        num_audio_features += self.params['num_audio_features']['magnitude']
      else:
        num_audio_features = self.params['num_audio_features']

      if (self.params['mode'] != 'infer'
          or self.params.get("style_input", None) == "wav"):
        self._dataset = self._dataset.map(
            lambda line: tf.py_func(
                self._parse_audio_transcript_element,
                [line],
                [tf.int32, tf.int32, self.params['dtype'], self.params['dtype'],\
                 tf.int32],
                stateful=False,
            ),
            num_parallel_calls=8,
        )
        if (self.params.get("duration_max", None) or
            self.params.get("duration_max", None)):
          self._dataset = self._dataset.filter(
              lambda txt, txt_len, spec, stop, spec_len:
                  tf.logical_and(
                      tf.less_equal(
                          spec_len,
                          self.params.get("duration_max", 4000)
                      ),
                      tf.greater_equal(
                          spec_len,
                          self.params.get("duration_min", 0)
                      )
                  )
          )
        if self._both:
          default_pad_value = 0.
        else:
          default_pad_value = np.log(self.params.get("data_min", 1e-5))
        pad_value = self.params.get("pad_value", default_pad_value)
        if self.params["feature_normalize"]:
          pad_value = self._normalize(pad_value)
        self._dataset = self._dataset.padded_batch(
            self.params['batch_size'],
            padded_shapes=(
                [None], 1, [None, num_audio_features], [None], 1
            ),
            padding_values=(
                0, 0, tf.cast(pad_value, dtype=self.params['dtype']),
                tf.cast(1., dtype=self.params['dtype']), 0
            )
        )
      else:
        self._dataset = self._dataset.map(
            lambda line: tf.py_func(
                self._parse_transcript_element,
                [line],
                [tf.int32, tf.int32],
                stateful=False,
            ),
            num_parallel_calls=8,
        )
        self._dataset = self._dataset.padded_batch(
            self.params['batch_size'], padded_shapes=([None], 1)
        )

      self._iterator = self._dataset.prefetch(tf.contrib.data.AUTOTUNE)\
                                    .make_initializable_iterator()

      if (self.params['mode'] != 'infer'
          or self.params.get("style_input", None) == "wav"):
        text, text_length, spec, stop_token_target, spec_length = self._iterator\
                                                                      .get_next()
        # need to explicitly set batch size dimension
        # (it is employed in the model)
        spec.set_shape(
            [self.params['batch_size'], None, num_audio_features]
        )
        stop_token_target.set_shape([self.params['batch_size'], None])
        spec_length = tf.reshape(spec_length, [self.params['batch_size']])
      else:
        text, text_length = self._iterator.get_next()
      text.set_shape([self.params['batch_size'], None])
      text_length = tf.reshape(text_length, [self.params['batch_size']])

      self._input_tensors = {}
      self._input_tensors["source_tensors"] = [text, text_length]
      if self.params.get("style_input", None) == "wav":
        # mag - not supported currently
        if not self._mel and not self._both:
          raise ValueError(
              "GST is currently only supported on mel and both output modes.")
        # mel
        mel_spec = spec
        if self._both:
          mel_spec, _ = tf.split(
              mel_spec,
              [self.params['num_audio_features']['mel'],
               self.params['num_audio_features']['magnitude']],
              axis=2
          )
        self._input_tensors["source_tensors"].extend([mel_spec, spec_length])
        # both
      if self.params['mode'] != 'infer':
        self._input_tensors['target_tensors'] = [
            spec, stop_token_target, spec_length
        ]
>>>>>>> 7ca67fa8

  def _parse_audio_transcript_element(self, element):
    """Parses tf.data element from TextLineDataset into audio and text.

    Args:
      element: tf.data element from TextLineDataset.

    Returns:
      tuple: text_input text as `np.array` of ids, text_input length,
      target audio features as `np.array`, stop token targets as `np.array`,
      length of target sequence.

    """
    audio_filename, transcript = element
    transcript = transcript.lower()
    if six.PY2:
      audio_filename = unicode(audio_filename, "utf-8")
      transcript = unicode(transcript, "utf-8")
    elif not isinstance(transcript, string_types):
      audio_filename = str(audio_filename, "utf-8")
      transcript = str(transcript, "utf-8")
    text_input = np.array(
        [self.params['char2idx'][c] for c in transcript]
    )
    pad_to = self.params.get('pad_to', 8)
    if self.params.get("pad_EOS", True):
      num_pad = pad_to - ((len(text_input) + 2) % pad_to)
      text_input = np.pad(
          text_input, ((1, 1)),
          "constant",
          constant_values=(
              (self.params['char2idx']["<s>"], self.params['char2idx']["</s>"])
          )
      )
      text_input = np.pad(
          text_input, ((0, num_pad)),
          "constant",
          constant_values=self.params['char2idx']["<p>"]
      )

    # Mainly used for GST
    if "wavs" in audio_filename:
      file_path = os.path.join(
          self.params['dataset_location'], audio_filename + ".wav"
      )
    # Default path for LJ and MAILABS
    else:
      file_path = os.path.join(
          self.params['dataset_location'], "wavs", audio_filename + ".wav"
      )
    if self._mel:
      features_type = "mel_htk"
      if self.params.get('mel_type', 'htk') == 'slaney':
        features_type = "mel_slaney"
    else:
      features_type = self.params['output_type']

    if audio_filename in self._cache:
      spectrogram = self._cache[audio_filename]
    else:
      spectrogram = get_speech_features_from_file(
          file_path,
          self.params['num_audio_features'],
          features_type=features_type,
          n_fft=self._n_fft,
          mag_power=self.params.get('mag_power', 2),
          feature_normalize=self.params["feature_normalize"],
          mean=self.params.get("feature_normalize_mean", 0.),
          std=self.params.get("feature_normalize_std", 1.),
          trim=self.params.get("trim", False),
          data_min=self.params.get("data_min", 1e-5),
          mel_basis=self._mel_basis
      )

      self._cache[audio_filename] = spectrogram

    if self._both:
      mel_spectrogram, spectrogram = spectrogram
      if self._exp_mag:
        spectrogram = np.exp(spectrogram)

    stop_token_target = np.zeros(
        [len(spectrogram)], dtype=self.params['dtype'].as_numpy_dtype()
    )
    if self.params.get("pad_EOS", True):
      num_pad = pad_to - ((len(spectrogram) + 1) % pad_to) + 1

      data_min = self.params.get("data_min", 1e-5)
      if isinstance(data_min, dict):
        pad_value_mel = self.params.get("pad_value", np.log(data_min["mel"]))
        if self._exp_mag:
          pad_value_mag = self.params.get("pad_value", data_min["magnitude"])
        else:
          pad_value_mag = self.params.get("pad_value", np.log(data_min["magnitude"]))
      else:
        pad_value = self.params.get("pad_value", np.log(data_min))
        if self.params["feature_normalize"]:
          pad_value = self._normalize(pad_value)
          pad_value_mel = pad_value_mag = pad_value

      if self._both:
        mel_spectrogram = np.pad(
            mel_spectrogram,
            # ((8, num_pad), (0, 0)),
            ((0, num_pad), (0, 0)),
            "constant",
            constant_values=pad_value_mel
        )
        spectrogram = np.pad(
            spectrogram,
            # ((8, num_pad), (0, 0)),
            ((0, num_pad), (0, 0)),
            "constant",
            constant_values=pad_value_mag
        )
        spectrogram = np.concatenate((mel_spectrogram, spectrogram), axis=1)
      else:
        spectrogram = np.pad(
            spectrogram,
            # ((8, num_pad), (0, 0)),
            ((0, num_pad), (0, 0)),
            "constant",
            constant_values=pad_value
        )
      stop_token_target = np.pad(
          stop_token_target, ((0, num_pad)), "constant", constant_values=1
      )
    else:
      stop_token_target[-1] = 1.

    assert len(text_input) % pad_to == 0
    assert len(spectrogram) % pad_to == 0
    return np.int32(text_input), \
           np.int32([len(text_input)]), \
           spectrogram.astype(self.params['dtype'].as_numpy_dtype()), \
           stop_token_target.astype(self.params['dtype'].as_numpy_dtype()), \
           np.int32([len(spectrogram)])

  def _parse_transcript_element(self, transcript):
    """Parses text from file and returns array of text features.

    Args:
      transcript: the string to parse.

    Returns:
      tuple: target text as `np.array` of ids, target text length.
    """

    if six.PY2:
      transcript = unicode(transcript, "utf-8")
    elif not isinstance(transcript, string_types):
      transcript = str(transcript, "utf-8")
    transcript = transcript.lower()

    text_input = np.array(
        [self.params['char2idx'].get(c,3) for c in transcript]
    )
    pad_to = self.params.get('pad_to', 8)
    if self.params.get("pad_EOS", True):
      num_pad = pad_to - ((len(text_input) + 2) % pad_to)
      text_input = np.pad(
          text_input, ((1, 1)),
          "constant",
          constant_values=(
              (self.params['char2idx']["<s>"], self.params['char2idx']["</s>"])
          )
      )
      text_input = np.pad(
          text_input, ((0, num_pad)),
          "constant",
          constant_values=self.params['char2idx']["<p>"]
      )

    return np.int32(text_input), \
           np.int32([len(text_input)])

  def parse_text_output(self, text):
    text = "".join([self.params['idx2char'][k] for k in text])
    return text

  def create_interactive_placeholders(self):
    self._text = tf.placeholder(
        dtype=tf.int32,
        shape=[self.params["batch_size"], None]
    )
    self._text_length = tf.placeholder(
        dtype=tf.int32,
        shape=[self.params["batch_size"]]
    )

    self._input_tensors = {}
    self._input_tensors["source_tensors"] = [self._text, self._text_length]

  def create_feed_dict(self, model_in):
    """ Creates the feed dict for interactive infer

    Args:
      model_in (str): The string to be spoken.

    Returns:
      feed_dict (dict): Dictionary with values for the placeholders.
    """
    text = []
    text_length = []
    for line in model_in:
      if not isinstance(line, string_types):
        raise ValueError(
            "Text2Speech's interactive inference mode only supports string.",
            "Got {}". format(type(line))
        )
      text_a, text_length_a = self._parse_transcript_element(line)
      text.append(text_a)
      text_length.append(text_length_a)
    max_len = np.max(text_length)
    for i, line in enumerate(text):
      line = np.pad(
          line, ((0, max_len-len(line))),
          "constant", constant_values=self.params['char2idx']["<p>"]
      )
      text[i] = line

    text = np.reshape(text, [self.params["batch_size"], -1])
    text_length = np.reshape(text_length, [self.params["batch_size"]])

    feed_dict = {
        self._text: text,
        self._text_length: text_length,
    }
    return feed_dict

  @property
  def input_tensors(self):
    return self._input_tensors

  @property
  def sampling_rate(self):
    return self._sampling_rate

  @property
  def n_fft(self):
    return self._n_fft

  def get_size_in_samples(self):
    """Returns the number of audio files."""
    return len(self._files)

  def get_magnitude_spec(self, spectrogram, is_mel=False):
    """Returns an energy magnitude spectrogram. The processing depends on the
    data layer params.

    Args:
      spectrogram: output spec from model

    Returns:
      mag_spec: mag spec
    """
    spectrogram = spectrogram.astype(float)
    if self._mel or (is_mel and self._both):
      htk = True
      norm = None
      if self.params.get('mel_type', 'htk') == 'slaney':
        htk = False
        norm = 1
      n_feats = self.params['num_audio_features']
      if self._both:
        n_feats = n_feats["mel"]
      return inverse_mel(
          spectrogram,
          fs=self._sampling_rate,
          n_fft=self._n_fft,
          n_mels=n_feats,
          power=self.params.get('mag_power', 2),
          feature_normalize=self.params["feature_normalize"],
          mean=self.params.get("feature_normalize_mean", 0.),
          std=self.params.get("feature_normalize_std", 1.),
          mel_basis=self._mel_basis,
          htk=htk,
          norm=norm
      )
    # Else it is a mag spec
    else:
      if self.params["feature_normalize"]:
        spectrogram = self._denormalize(spectrogram)
      n_feats = self.params['num_audio_features']
      data_min = self.params.get("data_min", 1e-5)
      if self._both:
        n_feats = n_feats["magnitude"]
        if isinstance(data_min, dict):
          data_min = data_min["magnitude"]
        if not self._exp_mag:
          data_min = np.log(data_min)
      else:
        data_min = np.log(data_min)
      # Ensure that num_features is consistent with n_fft
      if n_feats < self._n_fft // 2 + 1:
        num_pad = (self._n_fft // 2 + 1) - spectrogram.shape[1]
        spectrogram = np.pad(
            spectrogram,
            ((0, 0), (0, num_pad)),
            "constant",
            constant_values=data_min
        )
      mag_spec = spectrogram * 1.0 / self.params.get('mag_power', 2)
      if not self._both and not self._exp_mag:
        mag_spec = np.exp(mag_spec)
      return mag_spec

  def _normalize(self, spectrogram):
    return normalize(
        spectrogram,
        mean=self.params.get("feature_normalize_mean", 0.),
        std=self.params.get("feature_normalize_std", 1.)
    )

  def _denormalize(self, spectrogram):
    return denormalize(
        spectrogram,
        mean=self.params.get("feature_normalize_mean", 0.),
        std=self.params.get("feature_normalize_std", 1.)
    )<|MERGE_RESOLUTION|>--- conflicted
+++ resolved
@@ -278,123 +278,9 @@
     return self._iterator
 
   def build_graph(self):
-<<<<<<< HEAD
-    """Builds data reading graph."""
-
-    with tf.device('/cpu:0'):
-        self._dataset = tf.data.Dataset.from_tensor_slices(self._files)
-        if self.params['shuffle']:
-          self._dataset = self._dataset.shuffle(self._size)
-        self._dataset = self._dataset.repeat()
-
-        if self._both:
-          num_audio_features = self.params['num_audio_features']['mel']
-          num_audio_features += self.params['num_audio_features']['magnitude']
-        else:
-          num_audio_features = self.params['num_audio_features']
-
-        if (self.params['mode'] != 'infer'
-            or self.params.get("style_input", None) == "wav"):
-          self._dataset = self._dataset.map(
-              lambda line: tf.py_func(
-                  self._parse_audio_transcript_element,
-                  [line],
-                  [tf.int32, tf.int32, self.params['dtype'], self.params['dtype'],\
-                   tf.int32],
-                  stateful=False,
-              ),
-              num_parallel_calls=8,
-          )
-          if (self.params.get("duration_max", None) or
-              self.params.get("duration_max", None)):
-            self._dataset = self._dataset.filter(
-                lambda txt, txt_len, spec, stop, spec_len:
-                    tf.logical_and(
-                        tf.less_equal(
-                            spec_len,
-                            self.params.get("duration_max", 4000)
-                        ),
-                        tf.greater_equal(
-                            spec_len,
-                            self.params.get("duration_min", 0)
-                        )
-                    )
-            )
-          if self._both:
-            default_pad_value = 0.
-          else:
-            default_pad_value = np.log(self.params.get("data_min", 1e-5))
-          pad_value = self.params.get("pad_value", default_pad_value)
-          if self.params["feature_normalize"]:
-            pad_value = self._normalize(pad_value)
-          self._dataset = self._dataset.padded_batch(
-              self.params['batch_size'],
-              padded_shapes=(
-                  [None], 1, [None, num_audio_features], [None], 1
-              ),
-              padding_values=(
-                  0, 0, tf.cast(pad_value, dtype=self.params['dtype']),
-                  tf.cast(1., dtype=self.params['dtype']), 0
-              )
-          )
-        else:
-          self._dataset = self._dataset.map(
-              lambda line: tf.py_func(
-                  self._parse_transcript_element,
-                  [line],
-                  [tf.int32, tf.int32],
-                  stateful=False,
-              ),
-              num_parallel_calls=8,
-          )
-          self._dataset = self._dataset.padded_batch(
-              self.params['batch_size'], padded_shapes=([None], 1)
-          )
-
-        self._iterator = self._dataset.prefetch(tf.contrib.data.AUTOTUNE)\
-                                      .make_initializable_iterator()
-
-        if (self.params['mode'] != 'infer'
-            or self.params.get("style_input", None) == "wav"):
-          text, text_length, spec, stop_token_target, spec_length = self._iterator\
-                                                                        .get_next()
-          # need to explicitly set batch size dimension
-          # (it is employed in the model)
-          spec.set_shape(
-              [self.params['batch_size'], None, num_audio_features]
-          )
-          stop_token_target.set_shape([self.params['batch_size'], None])
-          spec_length = tf.reshape(spec_length, [self.params['batch_size']])
-        else:
-          text, text_length = self._iterator.get_next()
-        text.set_shape([self.params['batch_size'], None])
-        text_length = tf.reshape(text_length, [self.params['batch_size']])
-
-        self._input_tensors = {}
-        self._input_tensors["source_tensors"] = [text, text_length]
-        if self.params.get("style_input", None) == "wav":
-          # mag - not supported currently
-          if not self._mel and not self._both:
-            raise ValueError(
-                "GST is currently only supported on mel and both output modes.")
-          # mel
-          mel_spec = spec
-          if self._both:
-            mel_spec, _ = tf.split(
-                mel_spec,
-                [self.params['num_audio_features']['mel'],
-                 self.params['num_audio_features']['magnitude']],
-                axis=2
-            )
-          self._input_tensors["source_tensors"].extend([mel_spec, spec_length])
-          # both
-        if self.params['mode'] != 'infer':
-          self._input_tensors['target_tensors'] = [
-              spec, stop_token_target, spec_length
-          ]
-=======
     with tf.device('/cpu:0'):
       """Builds data reading graph."""
+
       self._dataset = tf.data.Dataset.from_tensor_slices(self._files)
       if self.params['shuffle']:
         self._dataset = self._dataset.shuffle(self._size)
@@ -505,7 +391,6 @@
         self._input_tensors['target_tensors'] = [
             spec, stop_token_target, spec_length
         ]
->>>>>>> 7ca67fa8
 
   def _parse_audio_transcript_element(self, element):
     """Parses tf.data element from TextLineDataset into audio and text.
