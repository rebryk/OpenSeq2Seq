--- conflicted
+++ resolved
@@ -4,8 +4,5 @@
 from .text2text import Text2Text
 from .speech2text import Speech2Text
 from .image2label import Image2Label
-<<<<<<< HEAD
 from .lstm_lm import AWDLSTM
-=======
-from .text2speech import Text2Speech
->>>>>>> 670be38d
+from .text2speech import Text2Speech