# Copyright (c) 2018 NVIDIA Corporation
"""
This package contains various encoders.
An encoder typically takes data and produces representation.
"""
from .encoder import Encoder
from .rnn_encoders import UnidirectionalRNNEncoderWithEmbedding, \
                          BidirectionalRNNEncoderWithEmbedding, \
                          GNMTLikeEncoderWithEmbedding,\
                          GNMTLikeEncoderWithEmbedding_cuDNN
from .transformer_encoder import TransformerEncoder
from .ds2_encoder import DeepSpeech2Encoder
from .resnet_encoder import ResNetEncoder
<<<<<<< HEAD
from .w2l_encoder import Wave2LetterEncoder
from .convs2s_encoder import ConvS2SEncoder
#from .convs2s_encoder_old import ConvS2SEncoder
=======
from .tacotron2_encoder import Tacotron2Encoder
from .w2l_encoder import Wave2LetterEncoder
from .convs2s_encoder import ConvS2SEncoder
>>>>>>> 8b85ba9e
<|MERGE_RESOLUTION|>--- conflicted
+++ resolved
@@ -5,18 +5,12 @@
 """
 from .encoder import Encoder
 from .rnn_encoders import UnidirectionalRNNEncoderWithEmbedding, \
-                          BidirectionalRNNEncoderWithEmbedding, \
-                          GNMTLikeEncoderWithEmbedding,\
-                          GNMTLikeEncoderWithEmbedding_cuDNN
+    BidirectionalRNNEncoderWithEmbedding, \
+    GNMTLikeEncoderWithEmbedding,\
+    GNMTLikeEncoderWithEmbedding_cuDNN
 from .transformer_encoder import TransformerEncoder
 from .ds2_encoder import DeepSpeech2Encoder
 from .resnet_encoder import ResNetEncoder
-<<<<<<< HEAD
-from .w2l_encoder import Wave2LetterEncoder
-from .convs2s_encoder import ConvS2SEncoder
-#from .convs2s_encoder_old import ConvS2SEncoder
-=======
 from .tacotron2_encoder import Tacotron2Encoder
 from .w2l_encoder import Wave2LetterEncoder
-from .convs2s_encoder import ConvS2SEncoder
->>>>>>> 8b85ba9e
+from .convs2s_encoder import ConvS2SEncoder