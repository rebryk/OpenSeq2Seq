# Copyright (c) 2017 NVIDIA Corporation
"""Data Layer Classes"""
from __future__ import absolute_import, division, print_function
from __future__ import unicode_literals
from six.moves import range

import abc
import six
import tensorflow as tf
import copy
from open_seq2seq.utils.utils import check_params


@six.add_metaclass(abc.ABCMeta)
class DataLayer:
  """Abstract class from which all data layers must inherit.
  """
  @staticmethod
  def get_required_params():
    """Static method with description of required parameters.
      Returns:
        dict:
            Dictionary containing all the parameters that **have to** be
            included into the ``params`` parameter of the
            class :meth:`__init__` method.
    """
    return {
      'mode': ['train', 'eval', 'infer'],
    }

  @staticmethod
  def get_optional_params():
    """Static method with description of optional parameters.
      Returns:
        dict:
            Dictionary containing all the parameters that **can** be
            included into the ``params`` parameter of the
            class :meth:`__init__` method.
    """
    return {
      'batch_size': int,
      'shuffle': bool,
      'dtype': [tf.float32, tf.float16],
    }

  @abc.abstractmethod
  def __init__(self, params, model, num_workers=None, worker_id=None):
    """Data layer constructor.
    The TensorFlow graph should not be created here, but rather in the
    :meth:`self.build_graph() <build_graph>` method.
    Args:
      params (dict): parameters describing the data layer.
          All supported parameters are listed in :meth:`get_required_params`,
          :meth:`get_optional_params` functions.
      model (instance of a class derived from :class:`Model<models.model.Model>`):
          parent model that created this data layer.
          Could be None if no model access is required for the use case.
      num_workers (int): number of Horovod processes or None if Horovod is not used.
      worker_id (int): Horovod process id or None if Horovod is not used.
    Config parameters:
    * **shuffle** (bool) --- whether to shuffle dataset after an epoch.
      Typically will be True for train and False for inference and evaluation.
    * **dtype** --- data dtype. Could be either ``tf.float16`` or ``tf.float32``.
    """
    check_params(params, self.get_required_params(), self.get_optional_params())
    self._params = copy.deepcopy(params)
    self._model = model

    if 'dtype' not in self._params:
      if self._model:
        self._params['dtype'] = self._model.get_tf_dtype()
      else:
        self._params['dtype'] = tf.float32

    if 'shuffle' not in params:
      if self._params['mode'] == 'train':
        self._params['shuffle'] = True
      else:
        self._params['shuffle'] = False

    if self._params['mode'] != 'train' and self._params['shuffle']:
      raise ValueError("Shuffle should not be performed in eval or infer modes")

    # could be used for correct Horovod processing
    self._num_workers = num_workers
    self._worker_id = worker_id

  @property
  def params(self):
    """Parameters used to construct the data layer (dictionary)."""
    return self._params

  @abc.abstractmethod
  def build_graph(self):
    """Here all TensorFlow graph construction should happen."""
    pass

  @property
  @abc.abstractmethod
  def iterator(self):
    """Dataset iterator. Should be created by :meth:`build_graph`."""
    pass

  @property
  @abc.abstractmethod
  def input_tensors(self):
    """Returns input tensors that will be connected to the model graph.
    Should be created by :meth:`build_graph`.
    Returns:
      list: input tensors generated with
      :meth:`self.gen_input_tensors()<gen_input_tensors>`.
    """
    pass

  def get_size_in_samples(self):
    """Should return the dataset size in samples.
    That is, the number of objects in the dataset. This method is used to
    calculate a valid epoch size.
    Returns:
      int: dataset size in samples.
    """
    return None

<<<<<<< HEAD
  @property
  @abc.abstractmethod
  def input_tensors(self):
    """Returns input tensors that will be connected to the model graph.
    Note: it is important **not to** overwrite this function for correct
    multi-GPU processing!
    Returns:
      list: input tensors generated with
      :meth:`self.gen_input_tensors()<gen_input_tensors>`.
    """
    pass
=======
  def get_size_in_batches(self):
    """Returns dataset size in batches.
    Returns:
      int: dataset size in batches.
    """
    size_in_samples = self.get_size_in_samples()
    if size_in_samples is None or 'batch_size' not in self.params:
      return None
    return self.get_size_in_samples() // self.params['batch_size']

  def split_data(self, data):
    if self.params['mode'] != 'train' and self._num_workers is not None:
      size = len(data)
      start = size // self._num_workers * self._worker_id
      if self._worker_id == self._num_workers - 1:
        end = size
      else:
        end = size // self._num_workers * (self._worker_id + 1)
      return data[start:end]
    else:
      return data
>>>>>>> a9ab952d
<|MERGE_RESOLUTION|>--- conflicted
+++ resolved
@@ -121,7 +121,6 @@
     """
     return None
 
-<<<<<<< HEAD
   @property
   @abc.abstractmethod
   def input_tensors(self):
@@ -132,27 +131,4 @@
       list: input tensors generated with
       :meth:`self.gen_input_tensors()<gen_input_tensors>`.
     """
-    pass
-=======
-  def get_size_in_batches(self):
-    """Returns dataset size in batches.
-    Returns:
-      int: dataset size in batches.
-    """
-    size_in_samples = self.get_size_in_samples()
-    if size_in_samples is None or 'batch_size' not in self.params:
-      return None
-    return self.get_size_in_samples() // self.params['batch_size']
-
-  def split_data(self, data):
-    if self.params['mode'] != 'train' and self._num_workers is not None:
-      size = len(data)
-      start = size // self._num_workers * self._worker_id
-      if self._worker_id == self._num_workers - 1:
-        end = size
-      else:
-        end = size // self._num_workers * (self._worker_id + 1)
-      return data[start:end]
-    else:
-      return data
->>>>>>> a9ab952d
+    pass