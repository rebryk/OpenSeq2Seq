--- conflicted
+++ resolved
@@ -55,11 +55,7 @@
       attention_dropout,
       train,
       mode="loung",
-<<<<<<< HEAD
-      monotonic=False
-=======
       regularizer=None
->>>>>>> 7ca67fa8
   ):
     if hidden_size % num_heads != 0:
       raise ValueError("Hidden size must be evenly divisible by the number of "
@@ -71,7 +67,6 @@
     self.attention_dropout = attention_dropout
     self.train = train
     self.mode = mode
-    self.monotonic = monotonic
 
     # Layers for linearly projecting the queries, keys, and values.
     self.q_dense_layer = tf.layers.Dense(hidden_size, use_bias=False, name="q",
@@ -184,29 +179,6 @@
         logits += bias
         weights = tf.nn.softmax(logits, name="attention_weights")
 
-        if self.monotonic and self.train:
-          init_length = 5
-          n_samples = tf.shape(weights)[0]
-          n_head = tf.shape(weights)[1]
-          n_audio = tf.shape(weights)[2]
-          n_text = tf.shape(weights)[3]
-
-          # Create init attention
-          mask_one = tf.ones([n_samples, n_head, 1, init_length], dtype=dtype)
-          mask_zero = tf.zeros([n_samples, n_head, 1, n_text - init_length], dtype=dtype)
-          mask = tf.concat([mask_one, mask_zero], axis=3) / init_length
-
-          weights = tf.concat([mask, weights], axis=2)
-          weights = tf.concat([tf.zeros([n_samples, n_head, n_audio + 1, 1]), weights], axis=3)
-          weights = tf.cumsum(weights, axis=3)
-          weights = safe_cumprod(weights, axis=2)
-          weights = weights[:, :, :, 1:] - weights[:, :, :, :-1]
-          weights = weights[:, :, 1:, :]
-
-        if self.monotonic and not self.train:
-          # TODO: implement
-          pass
-
     elif self.mode == "bahdanau":
       att_v = tf.get_variable(
           "attention_v", [self.hidden_size // self.num_heads], dtype=q.dtype
