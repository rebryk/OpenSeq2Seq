# Copyright (c) 2018 NVIDIA Corporation
from __future__ import absolute_import, division, print_function
from __future__ import unicode_literals

import copy
import tempfile

import numpy as np
import numpy.testing as npt
import tensorflow as tf
from six.moves import range

<<<<<<< HEAD
from open_seq2seq.test_utils.test_speech_configs.ds2_test_config import base_params, \
                                                                        train_params, \
                                                                        eval_params, \
                                                                        base_model
=======
from open_seq2seq.test_utils.test_speech_configs.ds2_test_config import \
  base_params, train_params, eval_params, base_model
>>>>>>> 8b85ba9e
from open_seq2seq.utils.utils import get_results_for_epoch, get_available_gpus


class UtilsTests(tf.test.TestCase):

  def setUp(self):
    base_params['logdir'] = tempfile.mktemp()
    self.train_config = copy.deepcopy(base_params)
    self.eval_config = copy.deepcopy(base_params)
    self.train_config.update(copy.deepcopy(train_params))
    self.eval_config.update(copy.deepcopy(eval_params))

  def tearDown(self):
    pass

  def test_get_results_for_epoch(self):
    # this will take all gpu memory, but that's probably fine for tests
    gpus = get_available_gpus()
    length_list = []
    for num_gpus in [1, 2, 3]:
      if num_gpus > len(gpus):
        continue
      for bs in [1, 2, 3, 5, 7]:
        if bs * num_gpus > 10:
          continue
        with tf.Graph().as_default() as g:
          self.eval_config['batch_size_per_gpu'] = bs
          self.eval_config['num_gpus'] = num_gpus
          model = base_model(params=self.eval_config, mode="infer", hvd=None)
          model.compile()
          model.infer = lambda inputs, outputs: inputs
          model.finalize_inference = lambda results: results

          with self.test_session(g, use_gpu=True) as sess:
            sess.run(tf.global_variables_initializer())
            inputs_per_batch = get_results_for_epoch(
                model, sess, False, "infer")
            length = np.hstack([inp['source_tensors'][1]
                                for inp in inputs_per_batch])
            ids = np.hstack([inp['source_ids'] for inp in inputs_per_batch])
            length_list.append(length[np.argsort(ids)])

    for i in range(len(length_list) - 1):
      npt.assert_allclose(length_list[i], length_list[i + 1])


if __name__ == '__main__':
  tf.test.main()<|MERGE_RESOLUTION|>--- conflicted
+++ resolved
@@ -10,15 +10,8 @@
 import tensorflow as tf
 from six.moves import range
 
-<<<<<<< HEAD
-from open_seq2seq.test_utils.test_speech_configs.ds2_test_config import base_params, \
-                                                                        train_params, \
-                                                                        eval_params, \
-                                                                        base_model
-=======
 from open_seq2seq.test_utils.test_speech_configs.ds2_test_config import \
-  base_params, train_params, eval_params, base_model
->>>>>>> 8b85ba9e
+    base_params, train_params, eval_params, base_model
 from open_seq2seq.utils.utils import get_results_for_epoch, get_available_gpus
 
 
